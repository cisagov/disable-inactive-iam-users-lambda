--- conflicted
+++ resolved
@@ -6,67 +6,47 @@
 # and Lineage processes these changes.
 
 updates:
-<<<<<<< HEAD
-  - package-ecosystem: "github-actions"
-    directory: "/"
-    schedule:
-      interval: "weekly"
+  - directory: /
     ignore:
       # Managed by cisagov/skeleton-generic
       - dependency-name: actions/cache
       - dependency-name: actions/checkout
       - dependency-name: actions/setup-go
       - dependency-name: actions/setup-python
-      - dependency-name: hashicorp/setup-terraform
-      - dependency-name: mxschmitt/action-tmate
-      # Managed by cisagov/skeleton-aws-lambda-python
-      # - dependency-name: actions/upload-artifact
-=======
-  - directory: /
-    # ignore:
-    #   # Managed by cisagov/skeleton-generic
-    #   - dependency-name: actions/cache
-    #   - dependency-name: actions/checkout
-    #   - dependency-name: actions/setup-go
-    #   - dependency-name: actions/setup-python
     #   - dependency-name: crazy-max/ghaction-dump-context
     #   - dependency-name: crazy-max/ghaction-github-labeler
     #   - dependency-name: crazy-max/ghaction-github-status
-    #   - dependency-name: hashicorp/setup-terraform
-    #   - dependency-name: mxschmitt/action-tmate
+      - dependency-name: hashicorp/setup-terraform
+      - dependency-name: mxschmitt/action-tmate
     #   - dependency-name: step-security/harden-runner
+      # Managed by cisagov/skeleton-aws-lambda-python
+      # - dependency-name: actions/upload-artifact
     package-ecosystem: github-actions
     schedule:
       interval: weekly
->>>>>>> e79569c5
 
   - directory: /
     package-ecosystem: pip
     schedule:
       interval: weekly
 
-<<<<<<< HEAD
-  - package-ecosystem: "pip"
-    directory: "/src/py3.7"
+  - directory: "/src/py3.7"
+    package-ecosystem: "pip"
     schedule:
       interval: "weekly"
 
-  - package-ecosystem: "pip"
-    directory: "/src/py3.8"
+  - directory: "/src/py3.8"
+    package-ecosystem: "pip"
     schedule:
       interval: "weekly"
 
-  - package-ecosystem: "pip"
-    directory: "/src/py3.9"
+  - directory: "/src/py3.9"
+    package-ecosystem: "pip"
     schedule:
       interval: "weekly"
 
-  - package-ecosystem: "terraform"
-    directory: "/"
-=======
   - directory: /
     package-ecosystem: terraform
->>>>>>> e79569c5
     schedule:
       interval: weekly
 version: 2