--- conflicted
+++ resolved
@@ -130,7 +130,6 @@
         files: tests
         args:
           - --config=.bandit.yml
-<<<<<<< HEAD
   # Run bandit on everything but the tests directory
   - repo: https://github.com/PyCQA/bandit
     rev: 1.7.4
@@ -138,12 +137,8 @@
       - id: bandit
         name: bandit (everything but the tests directory)
         exclude: tests
-  - repo: https://github.com/psf/black
-    rev: 23.3.0
-=======
   - repo: https://github.com/psf/black-pre-commit-mirror
     rev: 24.2.0
->>>>>>> e79569c5
     hooks:
       - id: black
   - repo: https://github.com/PyCQA/flake8
